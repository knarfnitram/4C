/*----------------------------------------------------------------------*/
/*! \file
\brief Declaration of utility functions for fiber interpolation

\level 3
*/
/*----------------------------------------------------------------------*/

#ifndef FIBER_UTILS_H
#define FIBER_UTILS_H

#include "discretization_fem_general_utils_local_connectivity_matrices.H"
#include "inpar_structure.H"

namespace DRT
{
  namespace FIBER
  {
    class NodalFiberHolder;

    namespace UTILS
    {
      /*!
       * \brief Projects the fibers and angles to the Gauss points with the shape functions
       *
       * Fibers are projected with the shape functions and then normalized to unit length. A
       * RAD-AXI-CIR coordinate system is orthogonalized with preserving the CIR direction over the
       * AXI direction.
       *
       * \tparam distype distype type of the element used
       * \param nodes list of nodes of the element
       * \param shapefcts list of shape functions evaluated at the gauss points
       * \param gpFiberHolder output of the projected fibers and angles
       */
      template <DRT::Element::DiscretizationType distype>
<<<<<<< HEAD
      void ProjectFibersToGaussPoints(const DRT::Node* const* nodes,
          const std::vector<
              LINALG::Matrix<DRT::UTILS::DisTypeToNumNodePerEle<distype>::numNodePerElement, 1>>&
              shapefcts,
=======
      void ProjectFibersToGaussPoints(DRT::Node** nodes,
          const std::vector<LINALG::Matrix<
              CORE::DRT::UTILS::DisTypeToNumNodePerEle<distype>::numNodePerElement, 1>>& shapefcts,
>>>>>>> d95ea5bc
          FIBER::NodalFiberHolder& gpFiberHolder);

      /*!
       * @brief Projects an std::array<double, n> from the nodes with the shape functions into the
       * inner of the element
       *
       * @tparam distype type of the element used
       * @tparam dim dimension of the elemenet
       * @param quantity array of arrays to be projected with the shape functions. The first index
       * are the points, the second index the dimension of the quantity
       * @param shapefcts Shape functions
       * @param quantityProjected Output quantity projected with the shape functions
       */
      template <DRT::Element::DiscretizationType distype, std::size_t dim>
      void ProjectQuantityWithShapeFunctions(
          const std::array<std::array<double, dim>,
              CORE::DRT::UTILS::DisTypeToNumNodePerEle<distype>::numNodePerElement>
              quantity,
          const std::vector<LINALG::Matrix<
              CORE::DRT::UTILS::DisTypeToNumNodePerEle<distype>::numNodePerElement, 1>>& shapefcts,
          std::vector<LINALG::Matrix<dim, 1>>& quantityProjected);

      /*!
       * @brief Projectsd a double from the nodes with the shapefunctions into the innder of the
       * element
       *
       * @tparam distype type of the element used
       * @param quantity array of doubles to be projected with the shape functions.
       * @param shapefcts Shape functions
       * @param quantityProjected Output quantity projected with the shape functions
       */
      template <DRT::Element::DiscretizationType distype>
      void ProjectQuantityWithShapeFunctions(
          const std::array<double,
              CORE::DRT::UTILS::DisTypeToNumNodePerEle<distype>::numNodePerElement>
              quantity,
          const std::vector<LINALG::Matrix<
              CORE::DRT::UTILS::DisTypeToNumNodePerEle<distype>::numNodePerElement, 1>>& shapefcts,
          std::vector<double>& quantityProjected);

      /*!
       * @brief Setup cardiac fibers. If the fiber direction fiber1 is directly given, it is
       * returned. Otherwise, the fiber will be calculated with the RAD-AXI-CIR coordinate system
       * and the helix and transversal angles
       *
       * @tparam dim space dimension of the problem
       * @param fibers Fiber data projected
       * @param f Cardiac fiber direction setup from the fiber or coordinate system data
       */
      template <std::size_t dim>
      void SetupCardiacFibers(
          const NodalFiberHolder& fibers, std::vector<LINALG::Matrix<dim, 1>>& f);

      /*!
       * \brief Check whether all nodes of the element have fibers.
       *
       * \tparam distype Discretization type
       * \param nodes Pointer to the nodes of the element
       * \return true All nodes have fibers
       * \return false At least one one does not have a fiber
       */
      template <DRT::Element::DiscretizationType distype>
      bool HaveNodalFibers(const DRT::Node* const* nodes);
    }  // namespace UTILS
  }    // namespace FIBER
}  // namespace DRT

#endif<|MERGE_RESOLUTION|>--- conflicted
+++ resolved
@@ -33,16 +33,9 @@
        * \param gpFiberHolder output of the projected fibers and angles
        */
       template <DRT::Element::DiscretizationType distype>
-<<<<<<< HEAD
       void ProjectFibersToGaussPoints(const DRT::Node* const* nodes,
-          const std::vector<
-              LINALG::Matrix<DRT::UTILS::DisTypeToNumNodePerEle<distype>::numNodePerElement, 1>>&
-              shapefcts,
-=======
-      void ProjectFibersToGaussPoints(DRT::Node** nodes,
           const std::vector<LINALG::Matrix<
               CORE::DRT::UTILS::DisTypeToNumNodePerEle<distype>::numNodePerElement, 1>>& shapefcts,
->>>>>>> d95ea5bc
           FIBER::NodalFiberHolder& gpFiberHolder);
 
       /*!
