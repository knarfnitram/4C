/*----------------------------------------------------------------------*/
/*! \file

\brief list of valid materials

\level 1

\maintainer Martin Kronbichler
*/

/*----------------------------------------------------------------------*/
/* definitions */
#ifndef INPAR_MATERIAL_H
#define INPAR_MATERIAL_H

#include "inpar_parameterlist_utils.H"

/*----------------------------------------------------------------------*/
namespace INPAR
{
  namespace MAT
  {
    /// type of material
    enum MaterialType
    {
      m_none,                                 ///< undefined
      m_0d_maxwell_acinus,                    ///< 0D acinar Maxwell material
      m_0d_maxwell_acinus_doubleexponential,  ///< 0D acinar Maxwell DoubleExponential material
      m_0d_maxwell_acinus_exponential,        ///< 0D acinar Maxwell Exponential material
      m_0d_maxwell_acinus_neohookean,         ///< 0D acinar Maxwell NeoHookean material
      m_0d_maxwell_acinus_ogden,              ///< 0D acinar Maxwell Ogden material
      m_0d_o2_air_saturation,                 ///< 0D air o2 saturation material
      m_0d_o2_hemoglobin_saturation,          ///< 0D hemoglobin o2 saturation material
      m_aaa_mixedeffects,    ///< two parametric material for aaa wall according to mixed effects
                             ///< model
      m_aaagasser,           ///< ogden-like Gasser material for aaa thrombus
      m_aaaneohooke,         ///< quasi Neo-Hooke material for aneurysmatic artery wall
      m_aaaneohooke_stopro,  ///< quasi Neo-Hooke material for aneurysmatic artery wall, with
                             ///< stochastic mat params
      m_aaaraghavanvorp_damage,  ///< quasi Neo-Hooke material for aneurysmatic artery wall with
                                 ///< damage
      m_acousticmat,             ///< acoustic material
      m_acousticsolmat,          ///< solid acoustic material
      m_activefiber,             ///< active fiber formation for cell modeling
      m_arrhenius_pv,    ///< material with Arrhenius-type chemical kinetics (progress variable)
      m_arrhenius_spec,  ///< material with Arrhenius-type chemical kinetics (species)
      m_arrhenius_temp,  ///< material with Arrhenius-type chemical kinetics (temperature)
      m_beam_elast_hyper_generic,  ///< material law for a beam: hyperelastic stored energy function
      m_beam_reissner_elast_hyper,  ///< material parameters for a Simo-Reissner beam: hyperelastic
                                    ///< stored energy function
      m_beam_reissner_elast_hyper_bymodes,   ///< material parameters for a Simo-Reissner beam:
                                             ///< hyperelastic stored energy function, specified for
                                             ///< indivual deformation modes
      m_beam_kirchhoff_elast_hyper,          ///< material parameters for a Kirchhoff-Love beam:
                                             ///< hyperelastic stored energy function
      m_beam_kirchhoff_elast_hyper_bymodes,  ///< material parameters for a Kirchhoff-Love beam:
                                             ///< hyperelastic stored energy function, specified for
                                             ///< indivual deformation modes
      m_beam_kirchhoff_torsionfree_elast_hyper,  ///< material parameters for a torsion-free,
                                                 ///< isotropic Kirchhoff-Love beam: hyperelastic
                                                 ///< stored energy function
      m_beam_kirchhoff_torsionfree_elast_hyper_bymodes,  ///< material parameters for a
                                                         ///< torsion-free, isotropic Kirchhoff-Love
                                                         ///< beam: hyperelastic stored energy
                                                         ///< function, specified for indivual
                                                         ///< deformation modes
      m_biochemomechano_active,   ///< biochemo-mechano coupled model for stress fiber activity
      m_biochemomechano_passive,  ///< biochemo-mechano coupled model for homogenized cytoskeleton
      m_carreauyasuda,            ///< fluid with nonlinear viscosity according to Carreau-Yasuda
      m_cavitation,               ///< fluid with varying density
      m_cnst_art,                 ///< 1D_Artery constant material properties
      m_compogden,                ///< compressible Ogden material (with shell8)
      m_consolidation,            ///< material providing a general interface for consolidation
      m_constraintmixture,        ///< growth and remodeling of arteries
      m_crosslinkermat,           ///< material for crosslinker in biopolymer networks
      m_elasthyper,               ///< collection of hyperelastic materials
      m_elchmat,                  ///< material for porous separators
      m_elchphase,                ///< material for porous phase inside porous separator
      m_electrode,                ///< electrode material
      m_electromagneticmat,       ///< electromagnetic material
      m_elpldamage,               ///< elasto-plastic material with von Mises plasticity and damage
      m_ferech_pv,  ///< material with simplified chemical kinetics due to Ferziger and Echekki
                    ///< (1993) with a modification by Poinsot and Veynante (2005) (progress
                    ///< variable)
      m_fluid,      ///< fluid
      m_fluid_linear_density_viscosity,  ///< linear law (pressure-dependent) for the density and
                                         ///< the viscosity
      m_fluid_murnaghantait,             ///< weakly compressible fluid according to Murnaghan-Tait
<<<<<<< HEAD
	  m_fluid_weakly_compressible,       ///< weakly compressible fluid
=======
      m_fluid_weakly_compressible,       ///< weakly compressible fluid
>>>>>>> d974dd7d
      m_fluidporo,                       ///< darcy fluid for poroelasticity problems
      m_fluidporo_singlephase,  ///< single phase material for multiphase flow through porous medium
      m_fluidporo_singlevolfrac,    ///< single volume fraction material for multiphase flow through
                                    ///< porous medium
      m_fluidporo_volfracpressure,  ///< volume fraction pressure material for multiphase flow
                                    ///< through porous medium
      m_fluidporo_singlereaction,   ///< single phase material for multiphase flow through porous
                                    ///< medium
      m_fluidporo_multiphase,  ///< collection of single phase materials for multiphase flow through
                               ///< porous medium
      m_fluidporo_multiphase_reactions,  ///< collection of single phase materials for reavcitve
                                         ///< multiphase flow through porous medium
      m_fluidporo_phasedof_pressure,     ///< pressure DOF for multiphase flow through porous medium
      m_fluidporo_phasedof_saturation,   ///< saturation DOF for multiphase flow through porous
                                         ///< medium
      m_fluidporo_phasedof_diffpressure,  ///< diffrenetial pressure DOF for multiphase flow through
                                          ///< porous medium
      m_fluidporo_phaselaw_linear,        ///< linear pressure-saturation relationship
      m_fluidporo_phaselaw_tangent,       ///< tangent pressure-saturation relationship
      m_fluidporo_phaselaw_constraint,    ///< the saturation constraint
      m_fluidporo_phaselaw_byfunction,    ///< pressure-saturation relationship defined by functions
                                          ///< in input file
      m_growth_aniso_strain,              ///< anisotropic strain-dependent growth law
      m_growth_aniso_stress,              ///< anisotropic stress-dependent growth law
      m_growth_aniso_strain_const_trig,   ///< anisotropic strain-dependent growth law with constant
                                          ///< prescribed trigger (for multiscale in time)
      m_growth_aniso_stress_const_trig,   ///< anisotropic stress-dependent growth law with constant
                                          ///< prescribed trigger (for multiscale in time)
      m_growth_iso_stress,                ///< isotropic stress-dependent growth law
      m_fluidporo_relpermeabilitylaw_constant,  ///< permeability law for constant permeability in
                                                ///< porous multiphase medium
      m_fluidporo_relpermeabilitylaw_exp,       ///< permeability law for permeability depending on
                                           ///< saturations^exponenent in porous multiphase medium
      m_fluidporo_viscositylaw_constant,  ///< viscosity law for constant viscosity in porous
                                          ///< multiphase medium
      m_fluidporo_viscositylaw_celladh,   ///< viscosity law modelling cell adherence
      m_growth_ac,                        ///< simple scalar depended growth law
      m_growth_ac_radial,                 ///< scalar depended growth in radial direction
      m_growth_ac_radial_refconc,  ///< scalar depended growth in radial direction using reference
                                   ///< concentrations
      m_growth_const,              ///< growth factor given as material parameter via input
      m_growth_volumetric,         ///< volumetric growth base material
      m_sc_dep_interp,  ///< integration point based and scalar dependent interpolation between to
                        ///< materials
      m_membrane_elasthyper,       ///< collection of hyperelastic materials for membranes
      m_membrane_activestrain,     ///< active strain membrane material for gastric electromechanics
      m_growthremodel_elasthyper,  ///< growth and remodeling
      m_herschelbulkley,           ///< fluid with nonlinear viscosity according to Herschel-Bulkley
      m_ion,                       ///< properties of an ion species in an electrolyte solution
      m_lubrication,               ///< lubrication material
      m_lubrication_law_constant,  ///< lubrication material with constant viscosity
      m_matlist,            ///< collection of single materials (used for scalar transport problems)
      m_matlist_reactions,  ///< collection of single materials (used for scalar transport problems)
                            ///< and collection of reactions (used for advanced reaction elements)
      m_matlist_bondreacs,
      m_matlist_chemotaxis,  ///< collection of single materials (used for scalar transport
                             ///< problems) and collection of chemotactic pairs (used for chemotaxis
                             ///< elements)
      m_matlist_chemoreac,  ///< collection of single materials (used for scalar transport problems)
                            ///< and collection of chemotactic pairs AND reactions
      m_mixfrac,            ///< material according to mixture-fraction approach
      m_mixture_elasthyper,  ///< material for solid mixtures with homogenized stress response
      m_modpowerlaw,         ///< fluid with nonlinear viscosity according to a modified power law
      m_multiplicative_split_defgrad_elasthyper,  ///< deformation gradient is split
                                                  ///< multiplicatively in elastic and inelastic
                                                  ///< parts
      m_myocard,                 ///< anisotropic electrophysical model of heart tissue
      m_neohooke,                ///< Neo-Hooke material
      m_newman,                  ///< properties of an ion species in an electrolyte solution
      m_newman_multiscale,       ///< properties of an ion species in an electrolyte solution for
                                 ///< multi-scale approach
      m_opti_dens,               ///< density field for topology optimization
      m_particlemat,             ///< particle material
      m_particlemat_ellipsoids,  ///< particle material for ellipsoidal particles
      m_particle_sph_fluid,      ///< particle material for SPH fluid
      m_particle_sph_boundary,   ///< particle material for SPH boundary
      m_particle_dem,            ///< particle material for DEM
      m_particle_wall_dem,       ///< particle wall material for DEM
      m_permeable_fluid,         ///< permeable fluid
      m_plelasthyper,      ///< general hyperelastic material for finite strain von-Mises plasticity
                           ///< using a semi-smooth Newton strategy (only in combination with such
                           ///< elements!)
      m_plelasthyperVCU,   ///< general hyperelastic material for finite strain von-Mises plasticity
                           ///< using a variational constitutive update
      m_pllinelast,        ///< linear elasticity (St. Venant Kirchhoff) and von Mises plasticity
      m_plneohooke,        ///< Neo-Hooke elasticity and von Mises plasticity
      m_plnlnlogneohooke,  ///< Neo-Hooke elasticity with logarithmic finite strain von Mises
                           ///< plasticity
      m_plsemismooth,  ///< material data for von Mises plasticity and semi-smooth newton strategy
      m_poro_law_constant,             ///< constant porosity
      m_poro_law_linear,               ///< linear law for porosity
      m_poro_law_logNeoHooke_Penalty,  ///< neo hookeian like law for porosity + penalty term
      m_poro_law_incompr_skeleton,     ///< porosity law for incompressible skeleton phase
      m_poro_law_linear_biot,          ///< porosity law for linear biot law
      m_poro_law_density_dependent,    ///< porosity law for density dependence
      m_poro_densitylaw_constant,  ///< density law for constant density in porous multiphase medium
      m_poro_densitylaw_exp,       ///< density law for pressure dependent exponential function
      m_scatra,                    ///< scalar transport material
      m_scatra_multiporo_fluid,  ///< scalar transport material for multiphase porous flow (species
                                 ///< in fluid)
      m_scatra_multiporo_volfrac,      ///< scalar transport material for multiphase porous flow
                                       ///< (species in volume fraction)
      m_scatra_multiporo_solid,        ///< scalar transport material for multiphase porous flow
                                       ///< (species in solid)
      m_scatra_multiporo_temperature,  ///< scalar transport material for multiphase porous flow
                                       ///< (temperature)
      m_scatra_aniso,                  ///< anisotropic scalar transport material
      m_scatra_multiscale,             ///< scalar transport material for multi-scale approach
      m_scatra_reaction_poroECM,       ///< reaction definition and parameters for reaction model in
                                       ///< porous ECM
      m_scatra_reaction,               ///< reaction definition and parameters
      m_scatra_bondreac,               ///< biochemical bond reactions in cell migration context
      m_scatra_chemotaxis,             ///< chemotaxis definition parameters
      m_soret,   ///< material for heat transport due to Fourier-type thermal conduction and the
                 ///< Soret effect
      m_spring,  ///< elastic spring (translational or rotational)
      m_struct_multiscale,      ///<  structural microscale approach
      m_structporo,             ///< wrapper material for poroelasticity (structure)
      m_structpororeaction,     ///< wrapper material for poroelasticity (structure)
      m_structpororeactionECM,  ///< wrapper material for poroelasticity (structure)
      m_superelast,             ///< Superelastic material behaviour of shape memory alloys
      m_stvenant,               ///< St.Venant Kirchhoff material
      m_sutherland,          ///< material with temperature dependence according to Sutherland law
      m_tempdepwater,        ///< temperature-dependent water
      m_th_fourier_iso,      ///< isotropic (linear) Fourier's law of heat conduction
      m_th_fourier_var,      ///< Fourier's law with variable conductivity
      m_thermoplhyperelast,  ///< Temperature-dependent hyperelasticity and von Mises plasticity
      m_thermopllinelast,    ///< Temperature-dependent Hooke elasticity and von Mises plasticity
      m_thermostvenant,      ///< St.Venant Kirchhoff material with temperature
      m_var_chemdiffusion,   ///< Chemical diffusion under a variational setting
      m_viscoanisotropic,    ///< Viscous Anisotropic Fiber Material
      m_viscoelasthyper,     ///< viscohyperelastic material
      m_visconeohooke,       ///< Viscous NeoHookean Material
      m_vp_robinson,         ///< Robinson's visco-plastic material
      m_yoghurt,  ///< "yoghurt-type" fluid with nonlinear viscosity according to a power law and
                  ///< extended by an Arrhenius-type term to account for temperature dependence
      mes_anisoactivestress_evolution,  ///< anisotropic single fiber summand with active stress
                                        ///< computed through a simplified Bestel-Clement-Sorine
                                        ///< model
      mes_coup1pow,    ///< general power hyperelastic potential summand for invariant I
      mes_coup2pow,    ///< general power hyperelastic potential summand for invariant II
      mes_coup3pow,    ///< general power hyperelastic potential summand for invariant III
      mes_coup13apow,  ///< hyperelastic potential summand for multiplicative coupled invariants I1
                       ///< and I3
      mes_coupanisoexpoactive,   ///< anisotropic active fiber contribution
      mes_coupanisoexpo,         ///< anisotropic exponential single fiber summand
      mes_coupanisoexpotwocoup,  ///< anisotropic two fiber summand with coupling between the fibers
      mes_coupanisoneohooke,     ///< anisotropic Neo-Hooke single fiber summand
      mes_coupanisoneohooke_varprop,  ///< anisotropic Neo-Hooke single fiber summand with
                                      ///< space-time variable coefficient
      mes_coupanisopow,               ///< anisotropic pow-like single fiber summand
      mes_couptransverselyisotropic,  ///< transversely isotropic hyperelastic summand
      mes_coupblatzko,                ///< Blatz and Ko  material as hyperelastic potential summand
      mes_coupexppol,                 ///< compressible, isotropic material law for soft tissue
      mes_couplogmixneohooke,  ///< logarithmic Neo-Hooke material as hyperelastic potential summand
      mes_couplogneohooke,     ///< logarithmic Neo-Hooke material as hyperelastic potential summand
      mes_coupmooneyrivlin,    ///< Mooney-Rivlin  material as hyperelastic potential summand
      mes_coupmyocard,         ///< isotropic viscous contribution of myocardial matrix
      mes_coupneohooke,        ///< Neo-Hooke material as hyperelastic potential summand
      mes_coupSVK,             ///< Saint-Venant-Kirchhoff material
      mes_coupsimopister,      ///< Simo-Pister type material
      mes_coupvarga,           ///< isotropic Varga material
      mes_genmax,              ///< viscous contribution according to SLS-Model,
      mes_generalizedgenmax,   ///< viscoelastic branches of the generalized Maxwell Model
      mes_fract,               ///< viscous contribution according to FSLS-Model,
      mes_viscopart,           ///< viscous part of generalized Maxwell Model
      mes_viscobranch,         ///< viscoelastic branch of generalized Maxwell Model
      mes_iso1pow,       ///< isochoric general power hyperelastic potential summand for modinv I
      mes_iso2pow,       ///< isochoric general power hyperelastic potential summand for modiinv II
      mes_isoanisoexpo,  ///< isochoric anisotropic single fiber material
      mes_isoexpopow,    ///< isochoric exponential hyperelastic potential summand
      mes_isomooneyrivlin,  ///< isochoric Mooney-Rivlin hyperelastic potential summand
      mes_isoneohooke,      ///< isochoric Neo-Hooke hyperelastic potential summand
      mes_isoratedep,       ///< isotropic isochoric frequency dependent viscous potential summand
      mes_isotestmaterial,  ///< material to test the elasthyper-toolbox
      mes_isovarga,         ///< isotropic isochoric Varga material
      mes_isovolaaagasser,  ///< isochoric and volumetric summands for thrombus material (varible
                            ///< stiffness)
      mes_isovolHUdependentneohooke,  ///< isochoric and volumetric summands for HU dependent
                                      ///< material
      mes_isoyeoh,                    ///< isochoric Yeoh hyperelastic potential summand
      mes_remodelfiber,               ///< general fiber material for remodeling
      mes_vologden,         ///< Ogden volumetric part of the  hyperelastic potential summand
      mes_volpenalty,       ///< Penalty volumetric part of the  hyperelastic potential summand
      mes_volsussmanbathe,  ///< volumetric SussmanBathe hyperelastic potential summand
      mes_volpow,           ///< volumetric power law hyperelastic potential summand
      mes_structuraltensorstratgy,  ///< structural tensor in anisotropic materials
      mfi_lin_scalar_aniso,  ///< volume change due to (anisotropic) inelastic deformation gradient
                             ///< is a linear function of the scalar (in material configuration)
                             ///< that causes the volume change
      mfi_lin_scalar_iso,  ///< volume change due to (isotropic) inelastic deformation gradient is a
                           ///< linear function of the scalar (in material configuration) that
                           ///< causes the volume change
      mix_rule_base,       ///< Base rule for the mixture model
      mix_elasthyper,      ///< Elast Hyper toolbox for Constituents
      mfi_poly_scalar_aniso,  ///< volume change due to (anisotropic) inelastic deformation gradient
                              ///< is a polynomial function of the scalar (in material
                              ///< configuration) that causes the volume change
      mfi_poly_scalar_iso  ///< volume change due to (isotropic) inelastic deformation gradient is a
                           ///< is a polynomial function of the scalar (in material configuration)
                           ///< that causes the volume change
    };

    /*----------------------------------------------------------------------*
     | Robinson's visco-plastic material                        bborn 03/07 |
     | material parameters                                                  |
     | [1] Butler, Aboudi and Pindera: "Role of the material constitutive   |
     |     model in simulating the reusable launch vehicle thrust cell      |
     |     liner response", J Aerospace Engrg, 18(1), 2005.                 |
     | [2] Arya: "Analytical and finite element solutions of some problems  |
     |     using a vsicoplastic model", Comput & Struct, 33(4), 1989.       |
     | [3] Arya: "Viscoplastic analysis of an experimental cylindrical      |
     |     thrust chamber liner", AIAA J, 30(3), 1992.                      |
     *----------------------------------------------------------------------*/
    enum RobinsonType
    {
      vp_robinson_kind_vague = 0,       ///< unset
      vp_robinson_kind_arya,            ///< Arya, 1989 [2]
      vp_robinson_kind_arya_crmosteel,  ///< Arya, 1992 [3]
      vp_robinson_kind_arya_narloyz,    ///< Arya, 1992 [3]
      vp_robinson_kind_butler           ///< Butler et al, 2005 [1]
    };                                  // RobinsonType
  }                                     // namespace MAT
}  // namespace INPAR

/*----------------------------------------------------------------------*/
#endif  // #ifndef INPAR_MATERIAL_H<|MERGE_RESOLUTION|>--- conflicted
+++ resolved
@@ -86,11 +86,7 @@
       m_fluid_linear_density_viscosity,  ///< linear law (pressure-dependent) for the density and
                                          ///< the viscosity
       m_fluid_murnaghantait,             ///< weakly compressible fluid according to Murnaghan-Tait
-<<<<<<< HEAD
-	  m_fluid_weakly_compressible,       ///< weakly compressible fluid
-=======
       m_fluid_weakly_compressible,       ///< weakly compressible fluid
->>>>>>> d974dd7d
       m_fluidporo,                       ///< darcy fluid for poroelasticity problems
       m_fluidporo_singlephase,  ///< single phase material for multiphase flow through porous medium
       m_fluidporo_singlevolfrac,    ///< single volume fraction material for multiphase flow through
